--- conflicted
+++ resolved
@@ -1,16 +1,9 @@
 {
     "name": "splunk",
-<<<<<<< HEAD
     "version": "0.3.0",
     "publisher": "Splunk",
     "engines": {
         "vscode": "^1.75.0"
-=======
-    "version": "0.2.10",
-    "publisher": "Splunk",
-    "engines": {
-        "vscode": "^1.72.0"
->>>>>>> 9d2e3c92
     },
     "license": "MIT",
     "displayName": "Splunk Extension",
