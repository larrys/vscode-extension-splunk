--- conflicted
+++ resolved
@@ -84,7 +84,6 @@
                     "enum": [
                         "7.3",
                         "8.0",
-<<<<<<< HEAD
                         "8.1.0",
                         "8.1.1",
                         "8.1.2",
@@ -93,13 +92,9 @@
                         "8.1.5",
                         "8.2.0",
                         "8.2.1"
-=======
-                        "8.1",
-                        "8.2"
->>>>>>> b444854a
                     ],
                     "scope": "resource",
-                    "default": "8.2",
+                    "default": "8.2.1",
                     "description": "Specifies the version of spec files to use.\nNote: this setting is ignored if you specify a Spec File Path."
                 },
                 "splunk.spec.trimEqualSignWhitespace": {
